--- conflicted
+++ resolved
@@ -8,11 +8,7 @@
   frontendUrl: "http://localhost:3000",
   databases: {
     main: {
-<<<<<<< HEAD
-      uri: "mongodb://tijarah:MA6Bnte9X93T34Gaw2dtB58sL9qguDYUvuWZ@152.67.160.174:27088/gq?authSource=admin",
-=======
       uri: "mongodb+srv://delusion8399:00004444@cluster0.wrea4gz.mongodb.net/gq?retryWrites=true&w=majority&appName=Cluster0",
->>>>>>> 571fa52b
       name: MAIN_DATABASE_CONN_NAME,
     },
   },
